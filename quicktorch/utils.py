--- conflicted
+++ resolved
@@ -215,11 +215,7 @@
     return best_metrics
 
 
-<<<<<<< HEAD
-def evaluate(net, input, device='cpu', surpress=False):
-=======
-def evaluate(net, input, device='cpu', metrics=None):
->>>>>>> d6552c94
+def evaluate(net, input, device='cpu', metrics=None, surpress=False):
     """Evaluates a model on a given input
     """
     net.eval()
@@ -231,20 +227,8 @@
         size = len(input.dataset)
         b_size = input.batch_size
 
-<<<<<<< HEAD
-        N = len(input.dataset[0][1])
-    running_samples = 0
-    accuracy = 0.
-    precision = 0.
-    recall = 0.
-    if N != 0:
-        confusion = torch.zeros(N, N)
-    else:
-        confusion = None
-=======
     if metrics is None:
         metrics = MetricTracker.detect_metrics(input)
->>>>>>> d6552c94
 
     # Print progress every 10th of batch size
     print_iter = int(size / b_size / 10)
@@ -265,28 +249,14 @@
                   '{} '
                   .format(
                     i, size//b_size,
-<<<<<<< HEAD
-                    accuracy,
-                    precision,
-                    recall))
+                    metrics.progress_str(),
+                    metrics.stats_str()))
     if not surpress:
         print('---')
         print('Final results.')
         print('---')
-        print('Acc: {:.4f}. Precision: {:.4f}. Recall: {:.4f}.'
-            .format(accuracy, precision, recall))
-    return {'accuracy': accuracy,
-            'precision': precision,
-            'recall': recall}
-=======
-                    metrics.progress_str(),
-                    metrics.stats_str()))
-    print('---')
-    print('Final results.')
-    print('---')
-    print(metrics.progress_str())
+        print(metrics.progress_str())
     return metrics.get_metrics()
->>>>>>> d6552c94
 
 
 def train_gan(netG, netD, input, criterion='default',
